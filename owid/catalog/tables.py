--- conflicted
+++ resolved
@@ -549,8 +549,20 @@
             # preserve metadata in _fields, calling reset_index() on a table drops it
             t._fields = self._fields
             return t  # type: ignore
-
-<<<<<<< HEAD
+    
+    def join(self, other: Union[pd.DataFrame, "Table"], *args, **kwargs) -> "Table":
+        """Fix type signature of join."""
+        t = super().join(other, *args, **kwargs)
+
+        t.copy_metadata_from(self, errors="ignore")
+
+        # copy variables metadata from other table
+        if isinstance(other, Table):
+            for k, v in other._fields.items():
+                t._fields[k] = dataclasses.replace(v)
+                t._fields[k].sources = [dataclasses.replace(s) for s in v.sources]
+        return t  # type: ignore
+
     def merge(self, right, *args, **kwargs) -> "Table":
         return merge(left=self, right=right, *args, **kwargs)
 
@@ -813,18 +825,4 @@
     if len(index_columns) > 0:
         table = table.set_index(index_columns)
 
-    return table
-=======
-    def join(self, other: Union[pd.DataFrame, "Table"], *args, **kwargs) -> "Table":
-        """Fix type signature of join."""
-        t = super().join(other, *args, **kwargs)
-
-        t.copy_metadata_from(self, errors="ignore")
-
-        # copy variables metadata from other table
-        if isinstance(other, Table):
-            for k, v in other._fields.items():
-                t._fields[k] = dataclasses.replace(v)
-                t._fields[k].sources = [dataclasses.replace(s) for s in v.sources]
-        return t  # type: ignore
->>>>>>> 659b82c8
+    return table